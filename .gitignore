# Byte-compiled / optimized / DLL files
__pycache__/
*.py[cod]
*$py.class
__init__.py

# C extensions
*.so

# Distribution / packaging
.Python
build/
develop-eggs/
dist/
downloads/
eggs/
.eggs/
lib/
Scripts/
lib64/
parts/
sdist/
var/
wheels/
share/python-wheels/
*.egg-info/
.installed.cfg
*.egg
MANIFEST

# PyInstaller
#  Usually these files are written by a python script from a template
#  before PyInstaller builds the exe, so as to inject date/other infos into it.
*.manifest
*.spec

# Installer logs
pip-log.txt
pip-delete-this-directory.txt

# Unit test / coverage reports
htmlcov/
.tox/
.nox/
.coverage
.coverage.*
.cache
nosetests.xml
coverage.xml
*.cover
*.py,cover
.hypothesis/
.pytest_cache/
cover/

# Translations
*.mo
*.pot

# Django stuff:
*.log
local_settings.py
db.sqlite3
db.sqlite3-journal

# Flask stuff:
instance/
.webassets-cache

# Scrapy stuff:
.scrapy

# Sphinx documentation
docs/_build/

# PyBuilder
.pybuilder/
target/

# Jupyter Notebook
.ipynb_checkpoints

# IPython
profile_default/
ipython_config.py

# pyenv
#   For a library or package, you might want to ignore these files since the code is
#   intended to run in multiple environments; otherwise, check them in:
# .python-version

# pipenv
#   According to pypa/pipenv#598, it is recommended to include Pipfile.lock in version control.
#   However, in case of collaboration, if having platform-specific dependencies or dependencies
#   having no cross-platform support, pipenv may install dependencies that don't work, or not
#   install all needed dependencies.
#Pipfile.lock

# poetry
#   Similar to Pipfile.lock, it is generally recommended to include poetry.lock in version control.
#   This is especially recommended for binary packages to ensure reproducibility, and is more
#   commonly ignored for libraries.
#   https://python-poetry.org/docs/basic-usage/#commit-your-poetrylock-file-to-version-control
#poetry.lock

# pdm
#   Similar to Pipfile.lock, it is generally recommended to include pdm.lock in version control.
#pdm.lock
#   pdm stores project-wide configurations in .pdm.toml, but it is recommended to not include it
#   in version control.
#   https://pdm.fming.dev/#use-with-ide
.pdm.toml

# PEP 582; used by e.g. github.com/David-OConnor/pyflow and github.com/pdm-project/pdm
__pypackages__/

# Celery stuff
celerybeat-schedule
celerybeat.pid

# SageMath parsed files
*.sage.py

# Environments
.vscode/
.venv
.env
env/
venv/
ENV/
env.bak/
venv.bak/
.auth_env

# Spyder project settings
.spyderproject
.spyproject

# Rope project settings
.ropeproject

# mkdocs documentation
/site

# mypy
.mypy_cache/
.dmypy.json
dmypy.json

# Pyre type checker
.pyre/

# pytype static type analyzer
.pytype/

# Cython debug symbols
cython_debug/

# PyCharm
#  JetBrains specific template is maintained in a separate JetBrains.gitignore that can
#  be found at https://github.com/github/gitignore/blob/main/Global/JetBrains.gitignore
#  and can be added to the global gitignore or merged into this file.  For a more nuclear
#  option (not recommended) you can uncomment the following to ignore the entire idea folder.
#.idea/

# Databases
*.db

# excel files
*.xlsx

<<<<<<< HEAD
# Production deployment documentation
=======
# production deployment documentation
>>>>>>> 5aa652db
deployment.md<|MERGE_RESOLUTION|>--- conflicted
+++ resolved
@@ -169,9 +169,7 @@
 # excel files
 *.xlsx
 
-<<<<<<< HEAD
+
 # Production deployment documentation
-=======
-# production deployment documentation
->>>>>>> 5aa652db
+
 deployment.md