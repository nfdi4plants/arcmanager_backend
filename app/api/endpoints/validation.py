from typing import Annotated
from fastapi import (
    APIRouter,
    Depends,
    HTTPException,
    Query,
    status,
    Request,
)

import json
<<<<<<< HEAD
=======

import re
>>>>>>> dd51a450

import time
import datetime

from app.models.gitlab.arc import Arc
from app.api.endpoints.projects import (
    arc_file,
    arc_path,
    arc_tree,
    getAssays,
    getData,
    getStudies,
    writeLogJson,
)

router = APIRouter()

commonToken = Annotated[str, Depends(getData)]


# validates the arc
@router.get(
    "/validateArc",
    summary="Validates the ARC",
    description="Validates the ARC by checking if all necessary folders are present, the investigation has a title, description and all contacts have the necessary fields filled out.",
    response_description="Dictionary containing the individual results of the different checks containing information whether they were successful or what is missing in your ARC",
)
async def validateArc(
    request: Request, id: Annotated[int, Query(ge=1)], token: commonToken
):
    # this is for measuring the response time of the api
    startTime = time.time()

    # set to true if the arc is fully valid
    fullValidArc = True

    # get the json of the ground arc structure
    arc: Arc = await arc_tree(id, token, request)

    # setup a dict containing the results of the different tests
    valid = {"Assays": [], "Studies": []}

    arcContent = checkContent(
        arc,
        ["studies", "assays", "workflows", "runs", "isa.investigation.xlsx"],
    )

    if isinstance(arcContent, str):
        fullValidArc = False

    # check if there are all the necessary folders and the investigation file present inside the ground arc structure
    valid["ARC_Structure"] = arcContent

    ## here we start checking the assays and studies
    # first we get a list of names for the assays and studies
    assays = await getAssays(request, id, token)
    studies = await getStudies(request, id, token)

    # here we check the content of every assay for whether the folders "dataset" and "protocols are present", as well if the assay file is present
    for entry in assays:
        assay = await arc_path(id, request, f"assays/{entry}", token)

        assayContent = checkContent(
            Arc(Arc=json.loads(assay.body)["Arc"]),
            ["dataset", "protocols", "isa.assay.xlsx"],
        )
        if isinstance(assayContent, str):
            fullValidArc = False

        valid["Assays"].append({entry: assayContent})
    # here we check the content of every study whether the folders "resources" and "protocols are present", as well if the study file is present
    for entry in studies:
        study = await arc_path(id, request, f"studies/{entry}", token)

        studyContent = checkContent(
            Arc(Arc=json.loads(study.body)["Arc"]),
            ["resources", "protocols", "isa.study.xlsx"],
        )
        if isinstance(studyContent, str):
            fullValidArc = False

        valid["Studies"].append(
            {
                entry: studyContent,
            }
        )

    validInvest = await validateInvestigation(request, id, token)

    for entry in validInvest:
        if isinstance(validInvest[entry], list):
            for contact in validInvest[entry]:
                if isinstance(contact, str):
                    fullValidArc = False
                    break
        else:
            if not validInvest[entry]:
                fullValidArc = False
                break

    # add the results of the investigation validation to the valid dict
    valid["Investigation"] = validInvest

    # if arc is fully valid, add an additional validation value
    if fullValidArc:
        valid["ARC"] = True

    # save the response time and return the dict to the user
    writeLogJson("validateArc", 200, startTime)
    return valid


# validate the investigation file
@router.get(
    "/validateInvest",
    summary="Validates the Investigation file of the ARC",
    description="Validates the investigation file by checking whether all necessary fields are filled out, such as title and description",
    response_description="Dictionary containing information about every necessary field and if they are filled out properly",
)
async def validateInvestigation(
    request: Request, id: Annotated[int, Query(ge=1)], token: commonToken
) -> dict[str, bool | list]:
    startTime = time.time()
    ## here we start checking the fields of the investigation file
    # to check the content of the investigation file, we first need to retrieve it
    try:
        investigation: list = await arc_file(
            id, "isa.investigation.xlsx", request, token
        )
    except:
        writeLogJson("validateInvest", 404, startTime, "No investigation found!")
        return {
            "identifier": False,
            "title": False,
            "description": False,
            "contacts": [],
            "dates": [],
        }
    # a first structure to check the basic investigation identifier
    investSection: dict[str, bool | list] = {
        # here we check if the identifier field is filled out with a valid string
        "identifier": isinstance(
            getField(investigation, "Investigation Identifier")[1], str
        ),
        "title": isinstance(getField(investigation, "Investigation Title")[1], str),
        "description": isinstance(
            getField(investigation, "Investigation Description")[1], str
        ),
        "contacts": await validateContacts(request, id, token),
        "submissionDate": valiDate(
            getField(investigation, "Investigation Submission Date")[1]
        ),
        "releaseDate": valiDate(
            getField(investigation, "Investigation Public Release Date")[1]
        ),
    }
    writeLogJson("validateInvest", 200, startTime)
    return investSection


# validates title, description and identifier in a study (UNUSED)
async def validateStudy(
    request: Request, id: int, path: str, token: commonToken
) -> dict[str, bool]:
    startTime = time.time()
    ## here we start checking the fields of the investigation file
    # to check the content of the investigation file, we first need to retrieve it
    try:
        study: list = await arc_file(id, f"{path}/isa.study.xlsx", request, token)
    except:
        writeLogJson("validateStudy", 404, startTime, "No study found!")
        raise HTTPException(
            status_code=status.HTTP_404_NOT_FOUND,
            detail="No isa.study.xlsx found! Study is not valid!",
        )
    # a first structure to check the 5 basic investigation identifier
    studySection: dict[str, bool] = {
        # here we check if the identifier field is filled out with a valid string
        "identifier": isinstance(getField(study, "Study Identifier")[1], str),
        "title": isinstance(getField(study, "Study Title")[1], str),
        "description": isinstance(getField(study, "Study Description")[1], str),
    }
    writeLogJson("validateStudy", 200, startTime)
    return studySection


async def validateContacts(request: Request, id: int, token: commonToken) -> list[str | bool]:
    try:
        investigation: list = await arc_file(
            id, "isa.investigation.xlsx", request, token
        )
    except:
        raise HTTPException(
            status_code=status.HTTP_404_NOT_FOUND,
            detail="No isa.investigation.xlsx found! ARC is not valid!",
        )

    contacts: list[str | bool] = []

    counter = 1

    lastName = getField(investigation, "Investigation Person Last Name")[counter]
    if not (isinstance(lastName, str) and lastName != ""):
        contacts.append("Last Name is missing")

    while isinstance(lastName, str) and lastName != "":
        try:
            orcid = getField(investigation, "Comment[ORCID]")[counter]
        except:
            orcid = ""
        firstName = getField(investigation, "Investigation Person First Name")[counter]
        email = getField(investigation, "Investigation Person Email")[counter]
        affiliation = getField(investigation, "Investigation Person Affiliation")[
            counter
        ]

        isContactsCompleteValid = True

        # check first name
        if not (isinstance(firstName, str) and firstName != ""):
            contacts.append("First Name is missing!")
            isContactsCompleteValid = False
        # check email
        if not (isinstance(email, str) and validMail(email)):
            contacts.append("Email missing or not valid!")
            isContactsCompleteValid = False
        # check affiliation
        if not (isinstance(affiliation, str) and affiliation != ""):
            contacts.append("Affiliation is missing!")
            isContactsCompleteValid = False
        # check orcid
        if not (isinstance(orcid, str) and validORCID(orcid)):
            contacts.append("ORCID is missing or not valid!")
            isContactsCompleteValid = False

        if isContactsCompleteValid:
            contacts.append(isContactsCompleteValid)

        counter += 1
        # if there is no next entry, break the loop
        try:
            lastName = getField(investigation, "Investigation Person Last Name")[
                counter
            ]
        except:
            break

    return contacts


# check whether the necessary folders and files are present
def checkContent(arc: Arc, content: list[str]) -> bool | str:
    # if the name is found in the list, remove it
    for entry in arc.Arc:
        if entry.name in content:
            content.remove(entry.name)

    # if there is something left in the list, it wasn't found inside the arc and is therefore missing
    if len(content) > 0:
        return f"Missing: {content}"
    else:
        return True


# returns the content of the field with the given name (it looks something like "[Investigation Identifier, testArc]")
def getField(isaFile: list, fieldName: str) -> list:
    # return the first row containing the field name
    for entry in isaFile:
        if fieldName in entry:
            return entry
    # if the field wasn't found, it doesn't exist. Therefore return None
    return [fieldName, None]


# validates a date value
def valiDate(date: str) -> bool | str:
    try:
        datetime.datetime.fromisoformat(date)
    except:
        return "Date invalid!"
    return True


# validates an email address
def validMail(email: str) -> bool:
    try:
        return not re.match(r"[^@]+@[^@]+\.[^@]+", email) is None
    except:
        return False


# validates an ORCID by number of digits and dashes. VERY BASIC!
# TODO: Check an actual ORCID db --> Could lead to performance drop
def validORCID(orcid: str) -> bool:
    try:
        return not re.match(r"\d{4}-\d{4}-\d{4}-\d{4}", orcid) is None
    except:
        return False<|MERGE_RESOLUTION|>--- conflicted
+++ resolved
@@ -9,12 +9,7 @@
 )
 
 import json
-<<<<<<< HEAD
-=======
-
 import re
->>>>>>> dd51a450
-
 import time
 import datetime
 
