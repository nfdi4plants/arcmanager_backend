--- conflicted
+++ resolved
@@ -57,58 +57,6 @@
         ["studies", "assays", "workflows", "runs", "isa.investigation.xlsx"],
     )
 
-<<<<<<< HEAD
-    # if the ground structure is valid, then we proceed and check the assays and studies
-    if type(valid["ARC structure"]) == bool:
-        ## here we start checking the assays and studies
-        # first we get a list of names for the assays and studies
-        assays = await getAssays(request, id, data)
-        studies = await getStudies(request, id, data)
-
-        # here we check the content of every assay whether the folders "dataset" and "protocols are present", as well if the assay file is present
-        for entry in assays:
-            assay = await arc_path(id, request, f"assays/{entry}", data)
-            valid["Assays"].append(
-                {
-                    entry: checkContent(
-                        Arc(Arc=json.loads(assay.body)["Arc"]),
-                        ["dataset", "protocols", "isa.assay.xlsx"],
-                    )
-                }
-            )
-        # here we check the content of every study whether the folders "resources" and "protocols are present", as well if the study file is present
-        for entry in studies:
-            study = await arc_path(id, request, f"studies/{entry}", data)
-            valid["Studies"].append(
-                {
-                    entry: checkContent(
-
-                        Arc(Arc=json.loads(study.body)["Arc"]),
-                        ["resources", "protocols", "isa.study.xlsx"],
-                    ),
-                  
-                    # TODO: Fix validation at validateStudy and re-implement
-                    # "identifier": await validateStudy(
-                    #     request, id, f"studies/{entry}", data
-                    # ),
-
-                }
-            )
-        # add the results of the investigation validation to the valid dict
-        valid["investigation"] = await validateInvestigation(request, id, data)
-        # count passed criteria and add to valid dict
-        valid["summary"] = countCritPassed(valid["investigation"])
-
-    # create and commit output file
-    # TODO: refine text output and HTTP response handling
-    path = "validation_output.txt"
-    pathName = f"{os.environ.get('BACKEND_SAVE')}{token['target']}-{id}/{path}"
-    with open(pathName, 'w') as f:
-        f.write(json.dumps(valid,indent=2))
-
-    # TODO: commit is broken, currently results only in backend save
-    # response = await commitFile(request, id, path, data, pathName, message=name)
-=======
     if isinstance(arcContent, str):
         fullValidArc = False
 
@@ -168,7 +116,6 @@
     # if arc is fully valid, add an additional validation value
     if fullValidArc:
         valid["ARC"] = True
->>>>>>> 486d3b0d
 
     # save the response time and return the dict to the user
     writeLogJson("validateArc", 200, startTime)
@@ -185,35 +132,12 @@
     startTime = time.time()
     ## here we start checking the fields of the investigation file
     # to check the content of the investigation file, we first need to retrieve it
-<<<<<<< HEAD
-    investigation: list = await arc_file(
-        id, "isa.investigation.xlsx", request, data
-    )
-=======
->>>>>>> 486d3b0d
     try:
         investigation: list = await arc_file(
             id, "isa.investigation.xlsx", request, data
         )
     except:
         writeLogJson("validateInvest", 404, startTime, "No investigation found!")
-<<<<<<< HEAD
-        raise HTTPException(
-            status_code=status.HTTP_404_NOT_FOUND,
-            detail="No isa.investigation.xlsx found! ARC is not valid!",
-        )
-    # a first structure to check basic investigation fields
-    investSection: dict[str, bool] = {
-        # here we check for ARC specific fields
-        "identifier": type(getField(investigation, "Investigation Identifier")[1])
-        == str,
-        "title": type(getField(investigation, "Investigation Title")[1]) == str,
-        "description": type(getField(investigation, "Investigation Description")[1])
-        == str,
-        # here we check if the date fields and if they're filled out with an ISO 8601 formatted date string
-        "submission": valiDate(
-            getField(investigation, "Investigation Submission Date")[1]
-=======
         return {
             "identifier": False,
             "title": False,
@@ -225,25 +149,12 @@
         # here we check if the identifier field is filled out with a valid string
         "identifier": isinstance(
             getField(investigation, "Investigation Identifier")[1], str
->>>>>>> 486d3b0d
         ),
         "title": isinstance(getField(investigation, "Investigation Title")[1], str),
         "description": isinstance(
             getField(investigation, "Investigation Description")[1], str
         ),
-<<<<<<< HEAD
-        # here we check for person specific information and if they're filled out with valid strings
-        "affiliation": type(getField(investigation, "Investigation Person Affiliation")[1]) 
-        == str,
-        "email": validMail(
-            getField(investigation, "Investigation Person Email")[1]
-        ),
-        "orcid": validORICD(
-            getField(investigation, "Comment[ORCID]")[1]
-        ),
-=======
         "contacts": await validateContacts(request, id, data),
->>>>>>> 486d3b0d
     }
     writeLogJson("validateInvest", 200, startTime)
     return investSection
@@ -358,14 +269,19 @@
         return False
     return True
 
-<<<<<<< HEAD
+
 # validates an email address
 def validMail(email: str) -> bool:
     try:
-        if re.match(r"[^@]+@[^@]+\.[^@]+", email):
-            return True
-        else:
-            return False
+        return not re.match(r"[^@]+@[^@]+\.[^@]+", email) is None
+    except:
+        return False
+
+
+# validates an email address
+def validMail(email: str) -> bool:
+    try:
+        return not re.match(r"[^@]+@[^@]+\.[^@]+", email) is None
     except:
         return False
 
@@ -378,25 +294,4 @@
         else:
             return False
     except:
-        return False
-
-# counts how many investigation criteria were passed
-# Note: By seperating this from 'validateInvestigation' it can be re-used and is idempotent to added/deleted criteria
-# TODO: Refine and allow iteration over several dicts
-def countCritPassed(criteria_dict) -> str:
-    passed_criteria = 0
-    total_criteria = len(criteria_dict.keys())
-    for criterium in criteria_dict.values():
-        if criterium:
-            passed_criteria += 1
-    
-    return f"{passed_criteria}/{total_criteria} of criteria were passed!"
-=======
-
-# validates an email address
-def validMail(email: str) -> bool:
-    try:
-        return not re.match(r"[^@]+@[^@]+\.[^@]+", email) is None
-    except:
-        return False
->>>>>>> 486d3b0d
+        return False