<<<<<<< HEAD
import os
import re
=======
>>>>>>> ea34bbd0
from typing import Annotated
from fastapi import (
    APIRouter,
    Depends,
    HTTPException,
    Query,
    status,
    Request,
)

import json
import re
import time
import datetime

import requests

from app.models.gitlab.arc import Arc
from app.api.endpoints.projects import (
    arc_file,
    arc_path,
    arc_tree,
    getAssays,
    getData,
    getStudies,
    getTarget,
    writeLogJson,
)

router = APIRouter()

commonToken = Annotated[str, Depends(getData)]


# validates the arc
@router.get(
    "/validateArc",
    summary="Validates the ARC",
    description="Validates the ARC by checking if all necessary folders are present, the investigation has a title, description and all contacts have the necessary fields filled out.",
    response_description="Dictionary containing the individual results of the different checks containing information whether they were successful or what is missing in your ARC",
)
async def validateArc(
    request: Request, id: Annotated[int, Query(ge=1)], token: commonToken
):
    # this is for measuring the response time of the api
    startTime = time.time()

    # set to true if the arc is fully valid
    fullValidArc = True

    # get the json of the ground arc structure
    arc: Arc = await arc_tree(id, token, request)

    # setup a dict containing the results of the different tests
    valid = {"Assays": [], "Studies": []}

    arcContent = checkContent(
        arc,
        ["studies", "assays", "workflows", "runs", "isa.investigation.xlsx"],
    )

    if isinstance(arcContent, str):
        fullValidArc = False

    # check if there are all the necessary folders and the investigation file present inside the ground arc structure
    valid["ARC_Structure"] = arcContent

    ## here we start checking the assays and studies
    # first we get a list of names for the assays and studies
    assays = await getAssays(request, id, token)
    studies = await getStudies(request, id, token)

    # here we check the content of every assay for whether the folders "dataset" and "protocols are present", as well if the assay file is present
    for entry in assays:
        assay = await arc_path(id, request, f"assays/{entry}", token)

        assayContent = checkContent(
            Arc(Arc=json.loads(assay.body)["Arc"]),
            ["dataset", "protocols", "isa.assay.xlsx"],
        )
        if isinstance(assayContent, str):
            fullValidArc = False

        valid["Assays"].append({entry: assayContent})
    # here we check the content of every study whether the folders "resources" and "protocols are present", as well if the study file is present
    for entry in studies:
        study = await arc_path(id, request, f"studies/{entry}", token)

        studyContent = checkContent(
            Arc(Arc=json.loads(study.body)["Arc"]),
            ["resources", "protocols", "isa.study.xlsx"],
        )
        if isinstance(studyContent, str):
            fullValidArc = False

        valid["Studies"].append(
            {
                entry: studyContent,
            }
        )

    validInvest = await validateInvestigation(request, id, token)

    for entry in validInvest:
        if isinstance(validInvest[entry], list):
            for contact in validInvest[entry]:
                if isinstance(contact, str):
                    fullValidArc = False
                    break
        else:
            if not validInvest[entry]:
                fullValidArc = False
                break

    # add the results of the investigation validation to the valid dict
    valid["Investigation"] = validInvest

    # if arc is fully valid, add an additional validation value
    if fullValidArc:
        valid["ARC"] = True

    # save the response time and return the dict to the user
    writeLogJson("validateArc", 200, startTime)
    return valid


# validate the investigation file
@router.get(
    "/validateInvest",
    summary="Validates the Investigation file of the ARC",
    description="Validates the investigation file by checking whether all necessary fields are filled out, such as title and description",
    response_description="Dictionary containing information about every necessary field and if they are filled out properly",
)
async def validateInvestigation(
    request: Request, id: Annotated[int, Query(ge=1)], token: commonToken
) -> dict[str, bool | list]:
    startTime = time.time()
    ## here we start checking the fields of the investigation file
    # to check the content of the investigation file, we first need to retrieve it
    try:
        investigation: list = await arc_file(
            id, "isa.investigation.xlsx", request, token
        )
    except:
        writeLogJson("validateInvest", 404, startTime, "No investigation found!")
        return {
            "identifier": False,
            "title": False,
            "description": False,
            "contacts": [],
            "dates": [],
        }
    # a first structure to check the basic investigation identifier
    investSection: dict[str, bool | list] = {
        # here we check if the identifier field is filled out with a valid string
        "identifier": isinstance(
            getField(investigation, "Investigation Identifier")[1], str
        ),
        "title": isinstance(getField(investigation, "Investigation Title")[1], str),
        "description": isinstance(
            getField(investigation, "Investigation Description")[1], str
        ),
        "contacts": await validateContacts(request, id, token),
        "submissionDate": valiDate(
            getField(investigation, "Investigation Submission Date")[1]
        ),
        "releaseDate": valiDate(
            getField(investigation, "Investigation Public Release Date")[1]
        ),
    }
    writeLogJson("validateInvest", 200, startTime)
    return investSection


# validates title, description and identifier in a study (UNUSED)
async def validateStudy(
    request: Request, id: int, path: str, token: commonToken
) -> dict[str, bool]:
    startTime = time.time()
    ## here we start checking the fields of the investigation file
    # to check the content of the investigation file, we first need to retrieve it
    try:
        study: list = await arc_file(id, f"{path}/isa.study.xlsx", request, token)
    except:
        writeLogJson("validateStudy", 404, startTime, "No study found!")
        raise HTTPException(
            status_code=status.HTTP_404_NOT_FOUND,
            detail="No isa.study.xlsx found! Study is not valid!",
        )
    # a first structure to check the 5 basic investigation identifier
    studySection: dict[str, bool] = {
        # here we check if the identifier field is filled out with a valid string
        "identifier": isinstance(getField(study, "Study Identifier")[1], str),
        "title": isinstance(getField(study, "Study Title")[1], str),
        "description": isinstance(getField(study, "Study Description")[1], str),
    }
    writeLogJson("validateStudy", 200, startTime)
    return studySection


async def validateContacts(request: Request, id: int, token: commonToken) -> list[str | bool]:
    try:
        investigation: list = await arc_file(
            id, "isa.investigation.xlsx", request, token
        )
    except:
        raise HTTPException(
            status_code=status.HTTP_404_NOT_FOUND,
            detail="No isa.investigation.xlsx found! ARC is not valid!",
        )

    contacts: list[str | bool] = []

    counter = 1

    lastName = getField(investigation, "Investigation Person Last Name")[counter]
    if not (isinstance(lastName, str) and lastName != ""):
        contacts.append("Last Name is missing")

    while isinstance(lastName, str) and lastName != "":
        try:
            orcid = getField(investigation, "Comment[ORCID]")[counter]
        except:
            orcid = ""
        firstName = getField(investigation, "Investigation Person First Name")[counter]
        email = getField(investigation, "Investigation Person Email")[counter]
        affiliation = getField(investigation, "Investigation Person Affiliation")[
            counter
        ]

        isContactsCompleteValid = True

        # check first name
        if not (isinstance(firstName, str) and firstName != ""):
            contacts.append("First Name is missing!")
            isContactsCompleteValid = False
        # check email
        if not (isinstance(email, str) and validMail(email)):
            contacts.append("Email missing or not valid!")
            isContactsCompleteValid = False
        # check affiliation
        if not (isinstance(affiliation, str) and affiliation != ""):
            contacts.append("Affiliation is missing!")
            isContactsCompleteValid = False
        # check orcid
        if not (isinstance(orcid, str) and validORCID(orcid)):
            contacts.append("ORCID is missing or not valid!")
            isContactsCompleteValid = False

        if isContactsCompleteValid:
            contacts.append(isContactsCompleteValid)

        counter += 1
        # if there is no next entry, break the loop
        try:
            lastName = getField(investigation, "Investigation Person Last Name")[
                counter
            ]
        except:
            break

    return contacts


# check whether the necessary folders and files are present
def checkContent(arc: Arc, content: list[str]) -> bool | str:
    # if the name is found in the list, remove it
    for entry in arc.Arc:
        if entry.name in content:
            content.remove(entry.name)

    # if there is something left in the list, it wasn't found inside the arc and is therefore missing
    if len(content) > 0:
        return f"Missing: {content}"
    else:
        return True


# returns the content of the field with the given name (it looks something like "[Investigation Identifier, testArc]")
def getField(isaFile: list, fieldName: str) -> list:
    # return the first row containing the field name
    for entry in isaFile:
        if fieldName in entry:
            return entry
    # if the field wasn't found, it doesn't exist. Therefore return None
    return [fieldName, None]


# validates a date value
def valiDate(date: str) -> bool | str:
    try:
        datetime.datetime.fromisoformat(date)
    except:
        return "Date invalid!"
    return True


# validates an email address
def validMail(email: str) -> bool:
    try:
        return not re.match(r"[^@]+@[^@]+\.[^@]+", email) is None
    except:
        return False


# validates an ORCID by number of digits and dashes. VERY BASIC!
# TODO: Check an actual ORCID db --> Could lead to performance drop
def validORCID(orcid: str) -> bool:
    try:
        return not re.match(r"\d{4}-\d{4}-\d{4}-\d{4}", orcid) is None
    except:
        return False



REQUIRED_TOP_LEVEL_CONTENT = [
    ".arc",
    "assays",
    "runs",
    "studies",
    "workflows",
    "isa.investigation.xlsx",
]
REQUIRED_ASSAY_CONTENT = ["dataset", "protocols", "isa.assay.xlsx"]


class ArcValidator:
    """Class for ARC validation."""

    def __init__(
        self, arc_project_id: int, cookie: str, path: str = "", ref: str = "main"
    ) -> None:
        self.full_tree: list[str] = fetch_full_repo_tree(
            arc_project_id, cookie, path, ref
        )
        for it in self.full_tree:
            print(it)
        print("-" * 80)
        self.assays: dict[str, list[str]] = self._get_contents("assays")
        self.runs: dict[str, list[str]] = self._get_contents("runs")
        self.studies: dict[str, list[str]] = self._get_contents("studies")
        self.workflows: dict[str, list[str]] = self._get_contents("workflows")
        print(self.assays)
        print(self.runs)
        print(self.studies)
        print(self.workflows)

        # contains_required_dirs = self.check_repo_structure(REQUIRED_TOP_LEVEL_CONTENT)
        # print(contains_required_dirs)
        validated_assays = self.check_assay_structures(REQUIRED_ASSAY_CONTENT)
        print(f"{validated_assays=}")

    def check_repo_structure(
        self, required_top_level_content: list[str]
    ) -> dict[str, bool]:
        """Check if the ARC repository contains all required top-level directories
        and files.

        Args:
            required_top_level_content: List of directory and file names
                required in an ARC.

        Returns:
            Dictionary with the required directory names as keys and a corresponding
            boolean as value, indicating if the entry is present or not.
        """
        top_level_entries = [x.split("/", maxsplit=1)[0] for x in self.full_tree]
        return {x: x in top_level_entries for x in required_top_level_content}

    def check_assay_structures(
        self, required_assay_content: list[str]
    ) -> dict[str, dict[str, bool]]:
        """Check if each assay contains all required directories and files.

        Args:
            required_assay_content: List of directory and file names that
                are required in an assay entry

        Returns:
            Dictionary with the assay names as keys (str) and inner dictionaries
            as values. The inner dictionary holds the names of the required
            content names as keys (str) and corresponding booleans as value,
            indicating if an entry is present or not.
        """
        assay_validation: dict[str, dict[str, bool]] = dict()
        for assay_name, assay_content in self.assays.items():
            content_dirs = [x.split("/", maxsplit=1)[0] for x in assay_content]
            assay_validation[assay_name] = {
                x: x in content_dirs for x in required_assay_content
            }

        return assay_validation

    def _get_contents(self, dirname: str) -> dict[str, list[str]]:
        directory_lst = [
            x.split("/", maxsplit=1)[1]
            for x in self.full_tree
            if x.split("/")[0] == dirname
        ]
        directory_dict: dict[str, list[str]] = dict()
        for entry in directory_lst:
            if "/" in entry:
                entry_name, entry_content = entry.split("/", maxsplit=1)
                directory_dict.setdefault(entry_name, []).append(entry_content)

        return directory_dict


def fetch_full_repo_tree(
    project_id: int, cookie: str, path: str = "", ref: str = "main"
) -> list[str]:
    token = getData(cookie)
    target = getTarget(token["target"])
    domain = os.environ.get(target)
    url = f"{domain}/api/v4/projects/{project_id}/repository/tree"
    headers = {"Authorization": f"Bearer {token['gitlab']}"}

    tree: list[str] = []
    page = 1

    while True:
        params = {"ref": ref, "path": path, "per_page": 100, "page": page}
        response = requests.get(url, headers=headers, params=params)
        response.raise_for_status()
        items = response.json()
        if not items:
            break

        for item in items:
            if item["type"] == "tree":
                # Recurse into subdirectory
                tree.extend(fetch_full_repo_tree(project_id, cookie, item["path"], ref))
            elif item["type"] == "blob":
                tree.append(item["path"])

        page += 1

    return tree<|MERGE_RESOLUTION|>--- conflicted
+++ resolved
@@ -1,8 +1,5 @@
-<<<<<<< HEAD
 import os
 import re
-=======
->>>>>>> ea34bbd0
 from typing import Annotated
 from fastapi import (
     APIRouter,
