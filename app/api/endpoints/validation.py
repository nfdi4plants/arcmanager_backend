--- conflicted
+++ resolved
@@ -112,21 +112,16 @@
             valid["Studies"].append(
                 {
                     entry: checkContent(
-<<<<<<< HEAD
+
                         Arc(Arc=json.loads(study.body)["Arc"]),
                         ["resources", "protocols", "isa.study.xlsx"],
                     ),
-                    "identifier": await validateStudy(
-                        request, id, f"studies/{entry}", data
-                    ),
-=======
-                        study, ["resources", "protocols", "isa.study.xlsx"]
-                    )
+                  
                     # TODO: Fix validation at validateStudy and re-implement
                     # "identifier": await validateStudy(
                     #     request, id, f"studies/{entry}", data
                     # ),
->>>>>>> 2fb061e8
+
                 }
             )
         # add the results of the investigation validation to the valid dict
